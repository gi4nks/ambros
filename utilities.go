package main

import (
	"crypto/rand"
	"encoding/json"
	"os"
	"path/filepath"

	"github.com/kardianos/osext"
)

func existsPath(path string) (bool, error) {
	_, err := os.Stat(path)
	if err == nil {
		return true, nil
	}
	if os.IsNotExist(err) {
		return false, nil
	}
	return true, err
}

func createPath(path string) {
	os.Mkdir(executableFolder()+string(filepath.Separator)+path, 0777)
}

func executableFolder() string {
	folder, err := osext.ExecutableFolder()
	if err != nil {
		parrot.Error("Warning", err)

		return ""
	}

	return folder
}

func asJson(o interface{}) string {
	b, err := json.Marshal(o)
	if err != nil {
		parrot.Error("Warning", err)
		return "{}"
	}
	return string(b)
}

func random() string {

	var dictionary = "0123456789ABCDEFGHIJKLMNOPQRSTUVWXYZabcdefghijklmnopqrstuvwxyz"

	var bytes = make([]byte, 12)
	rand.Read(bytes)
	for k, v := range bytes {
		bytes[k] = dictionary[v%byte(len(dictionary))]
	}
	return string(bytes)
}

<<<<<<< HEAD
=======

>>>>>>> 6a349b66
func tail(a []string) []string {
	if len(a) >= 2 {
		return []string(a)[1:]
	}
	return []string{}
}


func check(e error) {
    if e != nil {
		parrot.Error("Error...", e)
		return
	}
}

func fatal(e error) {
    if e != nil {
		parrot.Error("Fatal...", e)
		panic(e)
	}
}<|MERGE_RESOLUTION|>--- conflicted
+++ resolved
@@ -56,10 +56,6 @@
 	return string(bytes)
 }
 
-<<<<<<< HEAD
-=======
-
->>>>>>> 6a349b66
 func tail(a []string) []string {
 	if len(a) >= 2 {
 		return []string(a)[1:]
@@ -67,16 +63,15 @@
 	return []string{}
 }
 
-
 func check(e error) {
-    if e != nil {
+	if e != nil {
 		parrot.Error("Error...", e)
 		return
 	}
 }
 
 func fatal(e error) {
-    if e != nil {
+	if e != nil {
 		parrot.Error("Fatal...", e)
 		panic(e)
 	}
